#ifndef _VERSION_H_
#define _VERSION_H_
<<<<<<< HEAD
#define REPMGR_VERSION "2.1dev"
=======
#define REPMGR_VERSION "2.0beta1"
>>>>>>> a0fdadd5
#endif<|MERGE_RESOLUTION|>--- conflicted
+++ resolved
@@ -1,8 +1,5 @@
 #ifndef _VERSION_H_
 #define _VERSION_H_
-<<<<<<< HEAD
+
 #define REPMGR_VERSION "2.1dev"
-=======
-#define REPMGR_VERSION "2.0beta1"
->>>>>>> a0fdadd5
 #endif